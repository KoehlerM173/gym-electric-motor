from gym_electric_motor.envs.gym_dcm import *
from gym_electric_motor.envs.gym_pmsm import *
from gym_electric_motor.envs.gym_synrm import *
from gym_electric_motor.envs.gym_im import *
from gym_electric_motor.envs.gym_dcm.dc_extex_motor_env import *
import gym_electric_motor.envs.gym_dcm.dc_extex_motor_env as extexenv
import gym_electric_motor.envs.gym_dcm.dc_permex_motor_env as permexenv
import gym_electric_motor.envs.gym_dcm.dc_series_motor_env as seriesenv
import gym_electric_motor.envs.gym_dcm.dc_shunt_motor_env as shuntenv
import gym_electric_motor.envs.gym_pmsm.perm_mag_syn_motor_env as pmsmenv
import gym_electric_motor.envs.gym_synrm.syn_reluctance_motor_env as synrmenv
import gym_electric_motor.envs.gym_im.squirrel_cage_induc_motor_env as scimenv
import gym_electric_motor.envs.gym_im.doubly_fed_induc_motor_env as dfimenv

import time


from ..testing_utils import *
from ..conf import *
from numpy.random import randint, seed
import pytest

# region first tests


g_disc_converter = ['Disc-1QC', 'Disc-2QC', 'Disc-4QC']
g_cont_converter = ['Cont-1QC', 'Cont-2QC', 'Cont-4QC']
g_converter = ['Disc-1QC', 'Disc-2QC', 'Disc-4QC', 'Cont-1QC', 'Cont-2QC', 'Cont-4QC']
g_reference_generator = ['WienerProcessReference', 'SinusReference', 'StepReference']
g_reward_functions = ['WSE', 'SWSE']


@pytest.mark.parametrize("converter_type", g_cont_converter)
@pytest.mark.parametrize("reward_function_type", g_reward_functions)
@pytest.mark.parametrize("reference_generator_type", g_reference_generator)
@pytest.mark.parametrize("tau_test", [1E-5, 1E-4, 1E-3])
@pytest.mark.parametrize("motor_type, state_filter, motor_class",
                         [('DcPermEx', ['omega', 'u', 'i'], ContDcPermanentlyExcitedMotorEnvironment),
                          ('DcSeries', ['torque'], ContDcSeriesMotorEnvironment),
                          ('DcShunt', ['omega'], ContDcShuntMotorEnvironment),
                          ('DcExtEx', ['torque'], ContDcExternallyExcitedMotorEnvironment)])
def test_cont_dc_motor_environments(motor_type, converter_type, reward_function_type,
                                    reference_generator_type, tau_test, state_filter, motor_class, turn_off_windows):
    """
    test cont dc motor environments

    :param motor_type: motor name (string)
    :param converter_type: converter name (string)
    :param reward_function_type: reward function name (string)
    :param reference_generator_type: reference generator name (string)
    :param tau_test: sampling time
    :param state_filter: states shown in the observation
    :param motor_class: class of motor
    :return:
    """
    # setup the parameter
    conv_parameter = converter_parameter.copy()
    conv_parameter.update({'tau': tau_test})
    tau = conv_parameter['tau']

    solver_kwargs = {}
    motor_parameter = test_motor_parameter[motor_type]['motor_parameter']
    nominal_values = test_motor_parameter[motor_type]['nominal_values']  # dict
    limit_values = test_motor_parameter[motor_type]['limit_values']  # dict
    u_sup = motor_parameter['u_sup']
    if motor_type in ['DcExtEx', 'DcShunt']:
        observed_states = ['omega', 'i_a']
    else:
        observed_states = ['omega', 'i']
    reward_weights = test_motor_parameter[motor_type]['reward_weights']
    # setup converter parameter
    kwargs = {}
    if motor_type == 'DcExtEx':
        converter_types = 'Cont-Multi'
        kwargs.update({'subconverters': [converter_type, converter_type]})
    else:
        converter_types = converter_type
    # different initializations
    env_default = motor_class()
    env_1 = motor_class(tau=tau,
                        converter=converter_types,
                        reward_function=reward_function_type,
                        reference_generator=reference_generator_type,
                        visualization=None,
                        state_filter=state_filter,
                        ode_solver='euler',
                        load='PolyStaticLoad',
                        solver_kwargs=solver_kwargs,
                        motor_parameter=motor_parameter,
                        nominal_values=nominal_values,
                        limit_values=limit_values,
                        load_parameter=load_parameter['parameter'],
                        dead_time=conv_parameter['dead_time'],
                        interlocking_time=conv_parameter['interlocking_time'],
                        u_sup=u_sup,
                        reward_weights=reward_weights,
                        observed_states=observed_states,
                        **kwargs
                        )

    _physical_system = setup_physical_system(motor_type, converter_type)
    reference_generator = make_module(ReferenceGenerator, reference_generator_type,
                                      reference_state='omega')
    reward_function = make_module(RewardFunction, reward_function_type, observed_states=observed_states,
                                  reward_weights=reward_weights)
    converter = setup_dc_converter(converter_type, motor_type)  # not used so far
    voltage_supply = IdealVoltageSupply(u_sup)
    load = PolynomialStaticLoad(load_parameter['parameter'])
    solver = EulerSolver()
    env_2 = motor_class(tau=tau, converter=converter,
                        load=load, solver=solver,
                        supply=voltage_supply,
                        reference_generator=reference_generator,
                        reward_function=reward_function,
                        state_filter=state_filter,
                        observed_states=None)
    # test the different initializations
    envs = [env_default, env_1, env_2]
    for index, env in enumerate(envs):
        env.reset()
        action_space = env.action_space
        for k in range(10):
            action = action_space.sample()
            obs, reward, done, _ = env.step(action)
            reward_range = env.reward_function.reward_range
            if not done:
                assert reward_range[0] <= reward <= reward_range[1], "Reward out of range " + str([reward_range[0],
                                                                                                  reward,
                                                                                                  reward_range[1],
                                                                                                  index])
            else:
                assert reward == env.reward_function._limit_violation_reward(None)
                break
            env.render()
        env.close()


@pytest.mark.parametrize("converter_type", g_disc_converter)
@pytest.mark.parametrize("reward_function_type", g_reward_functions)
@pytest.mark.parametrize("reference_generator_type", g_reference_generator)
@pytest.mark.parametrize("tau_test", [1E-5, 1E-4, 1E-3])
@pytest.mark.parametrize("motor_type, state_filter, motor_class",
                         [('DcPermEx', ['omega', 'u', 'i'], DiscDcPermanentlyExcitedMotorEnvironment),
                          ('DcSeries', ['torque'], DiscDcSeriesMotorEnvironment),
                          ('DcShunt', ['omega'], DiscDcShuntMotorEnvironment),
                          ('DcExtEx', ['torque'], DiscDcExternallyExcitedMotorEnvironment)])
def test_disc_dc_motor_environments(motor_type, converter_type, reward_function_type,
                                    reference_generator_type, tau_test, state_filter, motor_class, turn_off_windows):
    """
    test disc dc motor environments
    :param motor_type: motor name (stirng)
    :param converter_type: converter name (string)
    :param reward_function_type: reward function name (string)
    :param reference_generator_type: reference generator name (string)
    :param tau_test: sampling time
    :param state_filter: states shown in the observation
    :param motor_class: class of motor
    :return:
    """
    # setup the parameter
    conv_parameter = converter_parameter.copy()
    conv_parameter.update({'tau': tau_test})
    tau = conv_parameter['tau']

    solver_kwargs = {}
    motor_parameter = test_motor_parameter[motor_type]['motor_parameter']
    nominal_values = test_motor_parameter[motor_type]['nominal_values']  # dict
    limit_values = test_motor_parameter[motor_type]['limit_values']  # dict
    u_sup = motor_parameter['u_sup']
    if motor_type in ['DcExtEx', 'DcShunt']:
        observed_states = ['omega', 'i_a']
    else:
        observed_states = ['omega', 'i']
    reward_weights = test_motor_parameter[motor_type]['reward_weights']
    # setup converter parameter
    kwargs = {}
    if motor_type == 'DcExtEx':
        converter_types = 'Disc-Multi'
        kwargs.update({'subconverters': [converter_type, converter_type]})
    else:
        converter_types = converter_type
    # different initializations
    env_default = motor_class()
    env_1 = motor_class(tau=tau,
                        converter=converter_types,
                        reward_function=reward_function_type,
                        reference_generator=reference_generator_type,
                        visualization=None,
                        state_filter=state_filter,
                        ode_solver='euler',
                        load='PolyStaticLoad',
                        solver_kwargs=solver_kwargs,
                        motor_parameter=motor_parameter,
                        nominal_values=nominal_values,
                        limit_values=limit_values,
                        load_parameter=load_parameter['parameter'],
                        dead_time=conv_parameter['dead_time'],
                        interlocking_time=conv_parameter['interlocking_time'],
                        u_sup=u_sup,
                        reward_weights=reward_weights,
                        observed_states=observed_states,
                        **kwargs
                        )

    _physical_system = setup_physical_system(motor_type, converter_type)
    reference_generator = make_module(ReferenceGenerator, reference_generator_type,
                                      reference_state='omega')
    reward_function = make_module(RewardFunction, reward_function_type, observed_states=observed_states,
                                  reward_weights=reward_weights)
    converter = setup_dc_converter(converter_type, motor_type)  # not used so far
    voltage_supply = IdealVoltageSupply(u_sup)
    load = PolynomialStaticLoad(load_parameter['parameter'])
    solver = EulerSolver()
    env_2 = motor_class(tau=tau, converter=converter,
                        load=load, solver=solver,
                        supply=voltage_supply,
                        reference_generator=reference_generator,
                        reward_function=reward_function,
                        state_filter=state_filter)
    # test the different initializations
    envs = [env_default, env_1, env_2]
    for index, env in enumerate(envs):
        env.reset()
        action_space = env.action_space
        for k in range(10):
            action = action_space.sample()
            obs, reward, done, _ = env.step(action)
            reward_range = env.reward_function.reward_range
            if not done:
                assert reward_range[0] <= reward <= reward_range[1], "Reward out of range " + str([reward_range[0],
                                                                                                   reward,
                                                                                                   reward_range[1],
                                                                                                   index])
            else:
                reward == env.reward_function._limit_violation_reward(None)
                break
            env.render()
        env.close()


@pytest.mark.parametrize("reward_function_type", g_reward_functions)
@pytest.mark.parametrize("reference_generator_type", g_reference_generator)
@pytest.mark.parametrize("tau_test", [1E-5, 1E-4, 1E-3])
@pytest.mark.parametrize("motor_type, motor_class, time_type, initializer",
                         [('PMSM', ContPermanentMagnetSynchronousMotorEnvironment, 'Cont', pmsm_initializer),
                          ('PMSM', DiscPermanentMagnetSynchronousMotorEnvironment, 'Disc', pmsm_initializer),
                          ('SynRM', ContSynchronousReluctanceMotorEnvironment, 'Cont', synrm_initializer),
                          ('SynRM', DiscSynchronousReluctanceMotorEnvironment, 'Disc', synrm_initializer),
                          ('SCIM', ContSquirrelCageInductionMotorEnvironment, 'Cont', sci_initializer),
                          ('SCIM', DiscSquirrelCageInductionMotorEnvironment, 'Disc', sci_initializer),
                          ('DFIM', ContDoublyFedInductionMotorEnvironment, 'Cont', dfim_initializer),
                          ('DFIM', DiscDoublyFedInductionMotorEnvironment, 'Disc', dfim_initializer),
                          ])
def test_threephase_environments(reward_function_type, reference_generator_type, tau_test, motor_type, motor_class,
                                  time_type, turn_off_windows, initializer):
    kwargs = {}
    if motor_type == "DFIM":
        converter_type = time_type + '-Multi'
        kwargs.update({'subconverters': [time_type + '-B6C', time_type + '-B6C']})
    else:
        converter_type = time_type + '-B6C'
    # setup the parameter
    conv_parameter = converter_parameter.copy()
    conv_parameter.update({'tau': tau_test})
    tau = conv_parameter['tau']

    solver_kwargs = {}
    motor_parameter = test_motor_parameter[motor_type]['motor_parameter']
    nominal_values = test_motor_parameter[motor_type]['nominal_values']  # dict
    limit_values = test_motor_parameter[motor_type]['limit_values']  # dict
    u_sup = motor_parameter['u_sup']
    observed_states = ['all']
    reward_weights = test_motor_parameter[motor_type]['reward_weights']
    # different initializations, using euler solver to accelerate testing
    env_default = motor_class(ode_solver='euler')
    env_1 = motor_class(tau=tau,
                        converter=converter_type,
                        reward_function=reward_function_type,
                        reference_generator=reference_generator_type,
                        visualization='MotorDashboard',
                        ode_solver='euler',
                        load='PolyStaticLoad',
                        solver_kwargs=solver_kwargs,
                        motor_parameter=motor_parameter,
                        nominal_values=nominal_values,
                        limit_values=limit_values,
                        load_parameter=load_parameter['parameter'],
                        dead_time=conv_parameter['dead_time'],
                        interlocking_time=conv_parameter['interlocking_time'],
                        u_sup=u_sup,
                        reward_weights=reward_weights,
                        observed_states=observed_states,
<<<<<<< HEAD
                        plotted_variables=['omega'],
                        motor_initializer=initializer)
=======
                        plots=['omega'])
>>>>>>> d24f0131

    _physical_system = setup_physical_system(motor_type, converter_type, three_phase=True, **kwargs)
    reference_generator = make_module(ReferenceGenerator, reference_generator_type,
                                      reference_state='omega')
    reward_function = make_module(RewardFunction, reward_function_type, observed_states=observed_states,
                                  reward_weights=reward_weights)
    converter = setup_dc_converter(converter_type, motor_type, **kwargs)  # not used so far
    voltage_supply = IdealVoltageSupply(u_sup)
    load = PolynomialStaticLoad(load_parameter['parameter'])
    solver = EulerSolver()
    env_2 = motor_class(tau=tau, converter=converter,
                        load=load, solver=solver,
                        supply=voltage_supply,
                        reference_generator=reference_generator,
                        ode_solver='euler',
                        reward_function=reward_function,
                        motor_initializer=initializer)
    # test the different initializations
    envs = [env_default, env_1, env_2]
    seed(123)
    for index, env in enumerate(envs):
        env.reset()
        action_space = env.action_space
        observation_space = env.observation_space
        reward_range = env.reward_function.reward_range
        for k in range(25):
            action = action_space.sample()
            obs, reward, done, _ = env.step(action)
            if env is not env_default:  # limits are not observed in the default case
                if not done:
                    assert all(observation_space[0].low <= obs[0]) and all(observation_space[0].high >= obs[0]), \
                        "State out of limits " + str(obs)
                    assert reward_range[0] <= reward <= reward_range[1], "Reward out of range " + str([reward_range[0],
                                                                                                       reward,
                                                                                                       reward_range[1],
                                                                                                       index])
                else:
                    assert any(observation_space[0].high > abs(obs[0])), "State out of limits " + str(obs)
                    if reward_function_type == 'WSE':
                        assert reward == -1 / (1 - 0.9)
                    else:
                        assert reward == 0
                    env.reset()
            else:
                if done:
                    assert reward == -1/(1-0.9)
                    env.reset()
            env.render()
        env.close()

# endregion

# region new tests


class TestEnvironments:
    """
    class for testing the environments
    """
    _motor = None
    _motor_class = None
    _reward_function = None
    _reference_generator = None
    _reward_weights = {'omega': 1}
    kwargs = {'test_value': 42}

    # counter
    reward_init_counter = 0
    motor_init_counter = 0
    reference_init_counter = 0

    def monkey_super_init(self, physical_system=None, reference_generator=None, reward_function=None, **kwargs):
        """
        mock function for super().__init__()
        :param physical_system: instantiated physical system
        :param reference_generator: instantiated reference generator
        :param reward_function: instantiated reward function
        :param kwargs:
        :return:
        """
        assert type(physical_system) == DummyPhysicalSystem, 'Physical system is no DummySCMLSystem'
        if self._reward_function is None:
            assert isinstance(reward_function,
                              DummyRewardFunction), 'Reward function is no instance of DummyRewardfunction'
        else:
            assert reward_function == self._reward_function, 'Reward function is not the expected instance'

        if self._reference_generator is None:
            assert isinstance(reference_generator,
                              DummyReferenceGenerator), 'Reference generator is no instance of DummyReferenceGenerator'
        else:
            assert reference_generator == self._reference_generator, 'Reference generator is not the expected instance'

        assert self.kwargs == kwargs, 'Unexpected additional arguments.'

    def monkey_motor_system(self, motor=None, **kwargs):
        """
        mock function for electric motor system
        :param motor:
        :param kwargs:
        :return:
        """
        self.motor_init_counter += 1
        assert kwargs == self.kwargs, 'Unexpected additional arguments. Keep in mind None and {}.'
        assert motor == self._motor, ' Motor is not the expected instance'
        return DummyPhysicalSystem()

    def monkey_wiener_process(self, **kwargs):
        """
        mock function for wiener process reference generator
        :param kwargs:
        :return:
        """
        self.reference_init_counter += 1
        assert kwargs == self.kwargs, 'Unexpected additional arguments. Keep in mind None and {}.'
        return DummyReferenceGenerator()

    def monkey_weighted_sum_of_errors(self, reward_weights, **kwargs):
        """
        mock function for WSE reward function
        :param reward_weights: given weights for calculating the reward
        :param kwargs:
        :return:
        """
        self.reward_init_counter += 1
        if self._reward_function is None:
            assert reward_weights == dict(torque=1), 'reward weight 1 for torque and 0 otherwise is expected'
        else:
            assert reward_weights == dict(torque=1), 'reward weight 1 for torque and 0 otherwise is expected'
        for key in kwargs.keys():
            assert kwargs[key] == self.kwargs[key], 'Unexpected additional arguments. Keep in mind None and {}.'
        return DummyRewardFunction()

    @pytest.mark.parametrize("reward_function, reward_init_counter",
                             [(None, 1), ('WSE', 0), ('SWSE', 0), (DummyRewardFunction(), 0)])
    @pytest.mark.parametrize("reference_generator, reference_init_counter",
                             [(None, 1), ('GWN', 0), (DummyReferenceGenerator(), 0)])
    @pytest.mark.parametrize("motor, motor_class, motor_file, motor_system",
                             [('DcExtEx', extexenv.DcExternallyExcitedMotorEnvironment, extexenv, "DcMotorSystem"),
                              ('DcPermEx', permexenv.DcPermanentlyExcitedMotorEnvironment, permexenv, "DcMotorSystem"),
                              ('DcSeries', seriesenv.DcSeriesMotorEnvironment, seriesenv, "DcMotorSystem"),
                              ('DcShunt', shuntenv.DcShuntMotorEnvironment, shuntenv, "DcMotorSystem"),
                              ('PMSM', pmsmenv.PermanentMagnetSynchronousMotorEnvironment, pmsmenv,
                               "SynchronousMotorSystem"),
                              ('SynRM', synrmenv.SynchronousReluctanceMotorEnvironment, synrmenv,
                               "SynchronousMotorSystem"),
                              ('SCIM', scimenv.SquirrelCageInductionMotorEnvironment, scimenv,
                              "SquirrelCageInductionMotorSystem"),
                              ('DFIM', dfimenv.DoublyFedInductionMotorEnvironment, dfimenv,
                              "DoublyFedInductionMotorSystem"),
                              ])
    def test_dc_environments(self, monkeypatch, motor, motor_class, motor_file, motor_system, reward_function,
                             reward_init_counter, reference_generator, reference_init_counter):
        """
        test the initialization of dc motor environments
        :param monkeypatch:
        :param motor: motor name
        :param motor_class: motor environment name
        :param motor_file: name of imported motor file
        :param motor_system: name of motor system class
        :param reward_function: name of reward function
        :param reward_init_counter: expected result of counter
        :param reference_generator: name of reference generator
        :param reference_init_counter: expected result of counter
        :return:
        """
        # setup test scenario
        self._motor = motor
        self._reward_function = reward_function
        self._reference_generator = reference_generator
        monkeypatch.setattr(ElectricMotorEnvironment, "__init__", self.monkey_super_init)
        monkeypatch.setattr(motor_file, motor_system, self.monkey_motor_system)
        monkeypatch.setattr(motor_file, "WienerProcessReferenceGenerator", self.monkey_wiener_process)
        monkeypatch.setattr(motor_file, "WeightedSumOfErrors", self.monkey_weighted_sum_of_errors)
        reward_weights = dict(torque=1)
        self.kwargs.update(
            {'reward_weights': reward_weights, 'load_parameter': dict(a=0.01, b=0.05, c=0.1, j_load=0.1)}
        )
        # call function to test
        test_object = motor_class(reward_function=self._reward_function,
                                  reference_generator=reference_generator,
                                  **self.kwargs)
        # verify the expected results
        assert reward_init_counter == self.reward_init_counter, \
            'Initialization of reward generator not called as often as expected.'
        assert self.motor_init_counter == 1, 'Initialization of electric motor not called as often as expected.'
        assert reference_init_counter == self.reference_init_counter, \
            'Initialization of reference generator not called as often as expected.'

# endregion<|MERGE_RESOLUTION|>--- conflicted
+++ resolved
@@ -290,12 +290,9 @@
                         u_sup=u_sup,
                         reward_weights=reward_weights,
                         observed_states=observed_states,
-<<<<<<< HEAD
-                        plotted_variables=['omega'],
-                        motor_initializer=initializer)
-=======
+                        motor_initializer=initializer,
                         plots=['omega'])
->>>>>>> d24f0131
+
 
     _physical_system = setup_physical_system(motor_type, converter_type, three_phase=True, **kwargs)
     reference_generator = make_module(ReferenceGenerator, reference_generator_type,
